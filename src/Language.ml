(* Opening a library for generic programming (https://github.com/dboulytchev/GT).
   The library provides "@type ..." syntax extension and plugins like show, etc.
*)
open GT

(* Opening a library for combinator-based syntax analysis *)
open Ostap
open Combinators

(* States *)
module State =
  struct

    (* State: global state, local state, scope variables *)
    type t = {g : string -> int; l : string -> int; scope : string list}

    (* Empty state *)
    let empty =
      let e x = failwith (Printf.sprintf "Undefined variable: %s" x) in
      {g = e; l = e; scope = []}

    (* Update: non-destructively "modifies" the state s by binding the variable x
       to value v and returns the new state w.r.t. a scope
    *)
    let update x v s =
      let u x v s = fun y -> if x = y then v else s y in
      if List.mem x s.scope then {s with l = u x v s.l} else {s with g = u x v s.g}

    (* Evals a variable in a state w.r.t. a scope *)
    let eval s x = (if List.mem x s.scope then s.l else s.g) x

    (* Creates a new scope, based on a given state *)
    let enter st xs = {empty with g = st.g; scope = xs}

    (* Drops a scope *)
    let leave st st' = {st' with g = st.g}

  end

(* Simple expressions: syntax and semantics *)
module Expr =
  struct

    (* The type for expressions. Note, in regular OCaml there is no "@type..."
       notation, it came from GT.
    *)
    @type t =
    (* integer constant *) | Const of int
    (* variable         *) | Var   of string
    (* binary operator  *) | Binop of string * t * t
    (* function call    *) | Call  of string * t list with show

    (* Available binary operators:
        !!                   --- disjunction
        &&                   --- conjunction
        ==, !=, <=, <, >=, > --- comparisons
        +, -                 --- addition, subtraction
        *, /, %              --- multiplication, division, reminder
    *)

    (* Expression evaluator

<<<<<<< HEAD
          val eval : state -> t -> int

       Takes a state and an expression, and returns the value of the expression in
       the given state.
    *)
    let to_func op =
      let bti   = function true -> 1 | _ -> 0 in
      let itb b = b <> 0 in
      let (|>) f g   = fun x y -> f (g x y) in
      match op with
      | "+"  -> (+)
      | "-"  -> (-)
      | "*"  -> ( * )
      | "/"  -> (/)
      | "%"  -> (mod)
      | "<"  -> bti |> (< )
      | "<=" -> bti |> (<=)
      | ">"  -> bti |> (> )
      | ">=" -> bti |> (>=)
      | "==" -> bti |> (= )
      | "!=" -> bti |> (<>)
      | "&&" -> fun x y -> bti (itb x && itb y)
      | "!!" -> fun x y -> bti (itb x || itb y)
      | _    -> failwith (Printf.sprintf "Unknown binary operator %s" op)

    (* The type of configuration: a state, an input stream, an output stream, an optional value *)
    type config = State.t * int list * int list * int option

    (* Expression evaluator

          val eval : env -> config -> t -> int * config


       Takes an environment, a configuration and an expresion, and returns another configuration. The
=======
          val eval : env -> config -> t -> config


       Takes an environment, a configuration and an expresion, and returns another configuration. The 
>>>>>>> 40f45c35
       environment supplies the following method

           method definition : env -> string -> int list -> config -> config

<<<<<<< HEAD
       which takes an environment (of the same type), a name of the function, a list of actual parameters and a configuration,
       an returns a pair: the return value for the call and the resulting configuration
    *)
    let rec eval env ((st, i, o, r) as conf) = function
      | Const c -> (st, i, o, Some c)
      | Var v -> (st, i, o, Some (State.eval st v))
      | Binop (op, x, y) ->
         let ((_, _, _, Some e1) as conf') = eval env conf x in
         let (st', i', o', Some e2) = eval env conf' y in
         (st', i', o', Some (to_func op e1 e2))
      | Call (fun_name, fun_args) ->
         let eval_args (conf, acc) arg =
           let ((_, _, _, Some v) as conf') = eval env conf arg in
           (conf', v::acc) in
         let conf', arg_vals = List.fold_left eval_args (conf, []) fun_args in
         env#definition env fun_name (List.rev arg_vals) conf'

=======
       which takes an environment (of the same type), a name of the function, a list of actual parameters and a configuration, 
       an returns resulting configuration
    *)                                                       
    let rec eval env ((st, i, o, r) as conf) expr = failwith "Not implemented"
         
>>>>>>> 40f45c35
    (* Expression parser. You can use the following terminals:

         IDENT   --- a non-empty identifier a-zA-Z[a-zA-Z0-9_]* as a string
         DECIMAL --- a decimal constant [0-9]+ as a string

    *)
<<<<<<< HEAD
    ostap (
      parse:
        !(Ostap.Util.expr
            (fun x -> x)
            (Array.map (fun (a, s) -> a,
                        List.map  (fun s -> ostap(- $(s)), (fun x y -> Binop (s, x, y))) s)
               [|
                 `Lefta, ["!!"];
                 `Lefta, ["&&"];
                 `Nona , ["=="; "!="; "<="; "<"; ">="; ">"];
                 `Lefta, ["+" ; "-"];
                 `Lefta, ["*" ; "/"; "%"];
               |])
            primary);
      primary:
        n:DECIMAL {Const n}
        | x:IDENT   {Var x}
        | fun_name:IDENT -"("
          fun_args:!(Util.list0)[parse] -")"
          { Call (fun_name, fun_args) }
        | -"(" parse -")"
=======
    ostap (                                      
      parse: empty {failwith "Not implemented"}
>>>>>>> 40f45c35
    )
  end

(* Simple statements: syntax and sematics *)
module Stmt =
  struct

    (* The type for statements *)
    @type t =
    (* read into the variable           *) | Read        of string
    (* write the value of an expression *) | Write       of Expr.t
    (* assignment                       *) | Assign      of string * Expr.t
    (* composition                      *) | Seq         of t * t
    (* empty statement                  *) | Skip
    (* conditional                      *) | If     of Expr.t * t * t
    (* loop with a pre-condition        *) | While  of Expr.t * t
    (* loop with a post-condition       *) | Repeat of t * Expr.t
    (* return statement                 *) | Return of Expr.t option
    (* call a procedure                 *) | Call   of string * Expr.t list with show

    (* The type of configuration: a state, an input stream, an output stream *)
    type config = State.t * int list * int list

<<<<<<< HEAD
    let rec eval env ((st, i, o, r) as conf) k stmt =
      let meta k s =
        match k with
        | Skip -> s
        | _ -> Seq (s, k)
      in
      match stmt with
      | Read x -> (
        match i with
        | z :: tail -> eval env (State.update x z st, tail, o, r) Skip k
        | _ -> failwith "Unexpected end of input"
      )
      | Write e ->
         let (st', i', o', Some n) = Expr.eval env conf e in
         eval env (st', i', o' @ [n], r) Skip k
      | Assign (x, e) ->
         let (st', i', o', Some n) = Expr.eval env conf e in
         eval env (State.update x n st', i', o', r) Skip k
      | Seq (s1, s2) -> eval env conf (meta k s2) s1
      | Skip -> (
        match k with
        | Skip -> conf
        | _ -> eval env conf Skip k
      )
      | If (e, s1, s2) ->
         let (st', i', o', Some n) = Expr.eval env conf e in
         eval env (st', i', o', r) k (if n != 0 then s1 else s2)
      | While (e, s) ->
         let (st', i', o', Some n) = Expr.eval env conf e in
         let conf' = (st', i', o', r) in
         if n != 0 then eval env conf' (meta k stmt) s else eval env conf' Skip k
      | Repeat (s, e) ->
         eval env conf (meta k (While (Expr.Binop ("==", e, Expr.Const 0), s))) s
      | Call (fun_name, fun_args) ->
         eval env (Expr.eval env conf (Expr.Call (fun_name, fun_args))) Skip k
      | Return opt_res -> (
        match opt_res with
        | Some res -> Expr.eval env conf res
        | _ -> (st, i, o, None)
      )

    (* Statement parser *)
    ostap (
      parse : seq | stmt;
      stmt  : read | write | assign | skip | if_ | while_ | repeat | for_;
      read  : %"read" -"(" x:IDENT -")" { Read x };
      write : %"write" -"(" e:!(Expr.parse) -")" { Write e };
      assign: x:IDENT -":=" e:!(Expr.parse) { Assign (x, e) };
      seq   : s1:stmt -";" s2:parse { Seq(s1, s2) };
      skip  : %"skip" { Skip };

      if_   :
        %"if" e:!(Expr.parse)
        %"then" s1:parse
           elifs :(%"elif" !(Expr.parse) %"then" parse)*
           else_ :(%"else" parse)? %"fi"
                 {
                   let else_body = match else_ with
                     | Some t -> t
                     | None -> Skip
                   in
                   let else_body' = List.fold_right (fun (e_, t_) t -> If (e_, t_, t)) elifs else_body in
                   If (e, s1, else_body')
              };

      while_ : %"while" e:!(Expr.parse)
               %"do" s:parse
               %"od" { While (e, s) };

      for_   : %"for" s1:parse "," e:!(Expr.parse) "," s2:parse
               %"do" s3:parse
               %"od" { Seq (s1, While (e, Seq (s3, s2)))};

      repeat : %"repeat" s:parse
               %"until" e:!(Expr.parse)
                  { Repeat (s, e) };
      fun_call : fun_name:IDENT -"(" fun_args:!(Expr.parse)* -")"
                                                                { Call(fun_name, fun_args) };
      return   : %"return" res:!(Expr.parse)? { Return res }
=======
       Takes an environment, a configuration and a statement, and returns another configuration. The 
       environment is the same as for expressions
    *)
    let rec eval env ((st, i, o, r) as conf) k stmt = failwith "Not implemnted"
         
    (* Statement parser *)
    ostap (
      parse: empty {failwith "Not implemented"}
>>>>>>> 40f45c35
    )

  end

(* Function and procedure definitions *)
module Definition =
  struct

    (* The type for a definition: name, argument list, local variables, body *)
    type t = string * (string list * string list * Stmt.t)

    ostap (     
      parse: empty {failwith "Not implemented"}
    )

  end

(* The top-level definitions *)

(* The top-level syntax category is a pair of definition list and statement (program body) *)
type t = Definition.t list * Stmt.t

(* Top-level evaluator

     eval : t -> int list -> int list

   Takes a program and its input stream, and returns the output stream
*)
let eval (defs, body) i =
  let module M = Map.Make (String) in
  let m          = List.fold_left (fun m ((name, _) as def) -> M.add name def m) M.empty defs in
  let _, _, o, _ =
    Stmt.eval
      (object
         method definition env f args (st, i, o, r) =
           let xs, locs, s      = snd @@ M.find f m in
           let st'              = List.fold_left (fun st (x, a) -> State.update x a st) (State.enter st (xs @ locs)) (List.combine xs args) in
           let st'', i', o', r' = Stmt.eval env (st', i, o, r) Stmt.Skip s in
           (State.leave st'' st, i', o', r')
       end)
      (State.empty, i, [], None)
      Stmt.Skip
      body
  in
  o

(* Top-level parser *)
let parse = ostap (!(Definition.parse)* !(Stmt.parse))<|MERGE_RESOLUTION|>--- conflicted
+++ resolved
@@ -60,7 +60,6 @@
 
     (* Expression evaluator
 
-<<<<<<< HEAD
           val eval : state -> t -> int
 
        Takes a state and an expression, and returns the value of the expression in
@@ -95,17 +94,10 @@
 
 
        Takes an environment, a configuration and an expresion, and returns another configuration. The
-=======
-          val eval : env -> config -> t -> config
-
-
-       Takes an environment, a configuration and an expresion, and returns another configuration. The 
->>>>>>> 40f45c35
        environment supplies the following method
 
            method definition : env -> string -> int list -> config -> config
 
-<<<<<<< HEAD
        which takes an environment (of the same type), a name of the function, a list of actual parameters and a configuration,
        an returns a pair: the return value for the call and the resulting configuration
     *)
@@ -123,20 +115,12 @@
          let conf', arg_vals = List.fold_left eval_args (conf, []) fun_args in
          env#definition env fun_name (List.rev arg_vals) conf'
 
-=======
-       which takes an environment (of the same type), a name of the function, a list of actual parameters and a configuration, 
-       an returns resulting configuration
-    *)                                                       
-    let rec eval env ((st, i, o, r) as conf) expr = failwith "Not implemented"
-         
->>>>>>> 40f45c35
     (* Expression parser. You can use the following terminals:
 
          IDENT   --- a non-empty identifier a-zA-Z[a-zA-Z0-9_]* as a string
          DECIMAL --- a decimal constant [0-9]+ as a string
 
     *)
-<<<<<<< HEAD
     ostap (
       parse:
         !(Ostap.Util.expr
@@ -158,10 +142,6 @@
           fun_args:!(Util.list0)[parse] -")"
           { Call (fun_name, fun_args) }
         | -"(" parse -")"
-=======
-    ostap (                                      
-      parse: empty {failwith "Not implemented"}
->>>>>>> 40f45c35
     )
   end
 
@@ -185,7 +165,6 @@
     (* The type of configuration: a state, an input stream, an output stream *)
     type config = State.t * int list * int list
 
-<<<<<<< HEAD
     let rec eval env ((st, i, o, r) as conf) k stmt =
       let meta k s =
         match k with
@@ -265,16 +244,6 @@
       fun_call : fun_name:IDENT -"(" fun_args:!(Expr.parse)* -")"
                                                                 { Call(fun_name, fun_args) };
       return   : %"return" res:!(Expr.parse)? { Return res }
-=======
-       Takes an environment, a configuration and a statement, and returns another configuration. The 
-       environment is the same as for expressions
-    *)
-    let rec eval env ((st, i, o, r) as conf) k stmt = failwith "Not implemnted"
-         
-    (* Statement parser *)
-    ostap (
-      parse: empty {failwith "Not implemented"}
->>>>>>> 40f45c35
     )
 
   end
@@ -286,7 +255,7 @@
     (* The type for a definition: name, argument list, local variables, body *)
     type t = string * (string list * string list * Stmt.t)
 
-    ostap (     
+    ostap (
       parse: empty {failwith "Not implemented"}
     )
 
