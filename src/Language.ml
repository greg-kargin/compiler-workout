--- conflicted
+++ resolved
@@ -15,35 +15,14 @@
     type t = {g : string -> int; l : string -> int; scope : string list}
 
     (* Empty state *)
-<<<<<<< HEAD
-    let empty = let fail = fun x -> failwith (Printf.sprintf "Undefined variable %s" x) in
-                {g = fail; l = fail; scope = []}
-=======
     let empty =
       let e x = failwith (Printf.sprintf "Undefined variable: %s" x) in
       {g = e; l = e; scope = []}
->>>>>>> 790661a5
 
     (* Update: non-destructively "modifies" the state s by binding the variable x
        to value v and returns the new state w.r.t. a scope
     *)
     let update x v s =
-<<<<<<< HEAD
-      let update_scope s' x = fun y -> if x = y then v else s' y in
-      if List.mem x s.scope then
-        {g = s.g; l = update_scope s.l x; scope = s.scope}
-      else
-        {g = update_scope s.g x; l = s.l; scope = s.scope}
-
-    (* Evals a variable in a state w.r.t. a scope *)
-    let eval s x = if List.mem x s.scope then s.l x else s.g x
-
-    (* Creates a new scope, based on a given state *)
-    let enter st xs = {g = st.g; l = empty.l; scope = xs}
-
-    (* Drops a scope *)
-    let leave st st' = {g = st.g; l = st'.l; scope = st'.scope}
-=======
       let u x v s = fun y -> if x = y then v else s y in
       if List.mem x s.scope then {s with l = u x v s.l} else {s with g = u x v s.g}
 
@@ -55,7 +34,6 @@
 
     (* Drops a scope *)
     let leave st st' = {st' with g = st.g}
->>>>>>> 790661a5
 
   end
 
@@ -80,7 +58,6 @@
         *, /, %              --- multiplication, division, reminder
     *)
 
-<<<<<<< HEAD
     (* Expression evaluator
 
           val eval : state -> t -> int
@@ -113,35 +90,29 @@
       | Const n -> n
       | Var   x -> State.eval st x
       | Binop (op, x, y) -> to_func op (eval st x) (eval st y)
-=======
     (* The type of configuration: a state, an input stream, an output stream, an optional value *)
     type config = State.t * int list * int list * int option
-                                                            
+
     (* Expression evaluator
 
           val eval : env -> config -> t -> int * config
 
 
-       Takes an environment, a configuration and an expresion, and returns another configuration. The 
+       Takes an environment, a configuration and an expresion, and returns another configuration. The
        environment supplies the following method
 
            method definition : env -> string -> int list -> config -> config
->>>>>>> 790661a5
-
-       which takes an environment (of the same type), a name of the function, a list of actual parameters and a configuration, 
+
+       which takes an environment (of the same type), a name of the function, a list of actual parameters and a configuration,
        an returns a pair: the return value for the call and the resulting configuration
-    *)                                                       
+    *)
     let rec eval env ((st, i, o, r) as conf) expr = failwith "Not implemented"
-         
+
     (* Expression parser. You can use the following terminals:
 
          IDENT   --- a non-empty identifier a-zA-Z[a-zA-Z0-9_]* as a string
-<<<<<<< HEAD
          DECIMAL --- a decimal constant [0-9]+ as a string
 
-=======
-         DECIMAL --- a decimal constant [0-9]+ as a string                                                                                                                  
->>>>>>> 790661a5
     *)
     ostap (
       parse:
@@ -180,19 +151,14 @@
     (* loop with a post-condition       *) | Repeat of t * Expr.t
     (* return statement                 *) | Return of Expr.t option
     (* call a procedure                 *) | Call   of string * Expr.t list with show
-<<<<<<< HEAD
 
     (* The type of configuration: a state, an input stream, an output stream *)
     type config = State.t * int list * int list
 
-=======
-                                                                    
->>>>>>> 790661a5
     (* Statement evaluator
 
          val eval : env -> config -> t -> config
 
-<<<<<<< HEAD
        Takes a configuration and a statement, and returns another configuration
      *)
     let rec eval env ((st, i, o) as conf) stmt =
@@ -222,14 +188,13 @@
          let (res_st, res_i, res_o) = eval env (fun_st, i, o) fun_body in
          ((State.leave res_st st), res_i, res_o)
 
-=======
-       Takes an environment, a configuration and a statement, and returns another configuration. The 
+    (*
+       Takes an environment, a configuration and a statement, and returns another configuration. The
        environment is the same as for expressions
     *)
     let rec eval env ((st, i, o, r) as conf) k stmt = failwith "Not implemented"
-         
+
     (* Statement parser *)
->>>>>>> 790661a5
     ostap (
       parse : seq | stmt;
       stmt  : read | write | assign | skip | if_ | while_ | repeat | for_;
@@ -278,17 +243,12 @@
     type t = string * (string list * string list * Stmt.t)
 
     ostap (
-<<<<<<< HEAD
-      parse: %"fun" fun_name:IDENT -"(" fun_params:(IDENT)* -")" fun_locals:(%"local" (IDENT)*)? -"{" s:!(Stmt.parse) -"}"
-                                                                                                                         { (fun_name, (fun_params, (match fun_locals with None -> [] | Some xs -> xs), s)) }
-=======
       arg  : IDENT;
       parse: %"fun" name:IDENT "(" args:!(Util.list0 arg) ")"
          locs:(%"local" !(Util.list arg))?
         "{" body:!(Stmt.parse) "}" {
         (name, (args, (match locs with None -> [] | Some l -> l), body))
       }
->>>>>>> 790661a5
     )
 
   end
@@ -306,17 +266,7 @@
 *)
 let eval (defs, body) i =
   let module M = Map.Make (String) in
-<<<<<<< HEAD
-  let m = List.fold_left (fun acc_map (fun_name, fun_def) -> M.add fun_name fun_def acc_map) M.empty defs in
-  let (_, _, res_o) = Stmt.eval (object method definition f = M.find f m end) (State.empty, i, []) body in
-  res_o
-
-(* Top-level parser *)
-ostap (
-  parse: !(Definition.parse)* !(Stmt.parse)
-)
-=======
-  let m          = List.fold_left (fun m ((name, _) as def) -> M.add name def m) M.empty defs in  
+  let m          = List.fold_left (fun m ((name, _) as def) -> M.add name def m) M.empty defs in
   let _, _, o, _ =
     Stmt.eval
       (object
@@ -333,5 +283,4 @@
   o
 
 (* Top-level parser *)
-let parse = ostap (!(Definition.parse)* !(Stmt.parse))
->>>>>>> 790661a5
+let parse = ostap (!(Definition.parse)* !(Stmt.parse))