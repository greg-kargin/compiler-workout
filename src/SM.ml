--- conflicted
+++ resolved
@@ -18,7 +18,7 @@
 
 (* The type for the stack machine program *)
 type prg = insn list
-                            
+
 (* The type for the stack machine configuration: control stack, stack and configuration from statement
    interpreter
  *)
@@ -30,7 +30,6 @@
 
    Takes an environment, a configuration and a program, and returns a configuration as a result. The
    environment is used to locate a label to jump to (via method env#labeled <label_name>)
-<<<<<<< HEAD
  *)
 
 let rec eval env ((cstack, stack, ((st, i, output) as c)) as conf) = function
@@ -83,10 +82,6 @@
           | (prog, st') :: cs_tail -> eval env (cs_tail, stack, (State.leave st st', i, output)) prog
           | [] -> conf
         end
-=======
-*)                                                  
-let rec eval env ((cstack, stack, ((st, i, o) as c)) as conf) prg = failwith "Not implemented"
->>>>>>> 790661a5
 
 (* Top-level evaluation
 
