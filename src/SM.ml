--- conflicted
+++ resolved
@@ -10,20 +10,13 @@
 (* load a variable to the stack    *) | LD    of string
 (* store a variable from the stack *) | ST    of string
 (* a label                         *) | LABEL of string
-<<<<<<< HEAD
 (* unconditional jump              *) | JMP   of string
-(* conditional jump                *) | CJMP  of string * string with show
-
-(* The type for the stack machine program *)
-=======
-(* unconditional jump              *) | JMP   of string                                                                                                                
 (* conditional jump                *) | CJMP  of string * string
 (* begins procedure definition     *) | BEGIN of string list * string list
 (* end procedure definition        *) | END
 (* calls a procedure               *) | CALL  of string with show
-                                                   
-(* The type for the stack machine program *)                                                               
->>>>>>> 2645f143
+
+(* The type for the stack machine program *)
 type prg = insn list
 
 (* The type for the stack machine configuration: control stack, stack and configuration from statement
@@ -37,7 +30,6 @@
 
    Takes an environment, a configuration and a program, and returns a configuration as a result. The
    environment is used to locate a label to jump to (via method env#labeled <label_name>)
-<<<<<<< HEAD
  *)
 
 let rec eval env ((stack, ((st, i, output) as c)) as conf) = function
@@ -79,10 +71,6 @@
                    else rest)
         in
         eval env (stack', c) prg
-=======
-*)                         
-let eval env ((cstack, stack, ((st, i, o) as c)) as conf) = failwith "Not implemented"
->>>>>>> 2645f143
 
 (* Top-level evaluation
 
@@ -106,7 +94,6 @@
 
    Takes a program in the source language and returns an equivalent program for the
    stack machine
-<<<<<<< HEAD
  *)
 
 let unique_label = object
@@ -138,8 +125,4 @@
                            let label2 = unique_label#get in
                            compile_expr e @ [CJMP ("z", label1)] @
                              compile s1 @ [JMP label2; LABEL label1] @
-                               compile s2 @ [LABEL label2]
-=======
-*)
-let compile (defs, p) = failwith "Not implemented"
->>>>>>> 2645f143
+                               compile s2 @ [LABEL label2]